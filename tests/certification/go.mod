--- conflicted
+++ resolved
@@ -64,11 +64,7 @@
 	github.com/Azure/azure-sdk-for-go/sdk/security/keyvault/internal v1.0.0 // indirect
 	github.com/Azure/azure-sdk-for-go/sdk/storage/azqueue v1.0.0 // indirect
 	github.com/Azure/go-amqp v1.0.2 // indirect
-<<<<<<< HEAD
-	github.com/AzureAD/microsoft-authentication-library-for-go v1.1.1 // indirect
-=======
 	github.com/AzureAD/microsoft-authentication-library-for-go v1.2.0 // indirect
->>>>>>> 5384d54b
 	github.com/DataDog/zstd v1.5.2 // indirect
 	github.com/PuerkitoBio/purell v1.2.0 // indirect
 	github.com/RoaringBitmap/roaring v1.1.0 // indirect
@@ -296,17 +292,10 @@
 	gopkg.in/yaml.v2 v2.4.0 // indirect
 	gopkg.in/yaml.v3 v3.0.1 // indirect
 	k8s.io/api v0.26.9 // indirect
-<<<<<<< HEAD
 	k8s.io/apiextensions-apiserver v0.26.9 // indirect
 	k8s.io/apimachinery v0.26.9 // indirect
 	k8s.io/client-go v0.26.9 // indirect
 	k8s.io/component-base v0.26.9 // indirect
-=======
-	k8s.io/apiextensions-apiserver v0.26.3 // indirect
-	k8s.io/apimachinery v0.26.9 // indirect
-	k8s.io/client-go v0.26.9 // indirect
-	k8s.io/component-base v0.26.3 // indirect
->>>>>>> 5384d54b
 	k8s.io/klog/v2 v2.90.1 // indirect
 	k8s.io/kube-openapi v0.0.0-20221012153701-172d655c2280 // indirect
 	lukechampine.com/uint128 v1.3.0 // indirect
