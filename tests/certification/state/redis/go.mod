module github.com/dapr/components-contrib/tests/certification/state/redis

go 1.19

require (
	github.com/dapr/components-contrib v1.9.6
	github.com/dapr/components-contrib/tests/certification v0.0.0-20220526162429-d03aeba3e0d6
	github.com/dapr/dapr v1.9.5
	github.com/dapr/go-sdk v1.6.0
	github.com/dapr/kit v0.0.3
	github.com/stretchr/testify v1.8.1
)

require github.com/go-redis/redis/v8 v8.11.5

require (
	contrib.go.opencensus.io/exporter/prometheus v0.4.2 // indirect
	github.com/AdhityaRamadhanus/fasthttpcors v0.0.0-20170121111917-d4c07198763a // indirect
	github.com/PuerkitoBio/purell v1.2.0 // indirect
	github.com/andybalholm/brotli v1.0.4 // indirect
	github.com/antlr/antlr4/runtime/Go/antlr v1.4.10 // indirect
	github.com/armon/go-metrics v0.4.1 // indirect
	github.com/benbjohnson/clock v1.3.0 // indirect
	github.com/beorn7/perks v1.0.1 // indirect
	github.com/cenkalti/backoff v2.2.1+incompatible // indirect
	github.com/cenkalti/backoff/v4 v4.2.0 // indirect
	github.com/cespare/xxhash/v2 v2.1.2 // indirect
	github.com/davecgh/go-spew v1.1.1 // indirect
	github.com/dgryski/go-rendezvous v0.0.0-20200823014737-9f7001d12a5f // indirect
	github.com/emicklei/go-restful/v3 v3.9.0 // indirect
	github.com/evanphx/json-patch/v5 v5.6.0 // indirect
	github.com/fasthttp/router v1.4.13 // indirect
	github.com/fatih/color v1.13.0 // indirect
	github.com/fsnotify/fsnotify v1.6.0 // indirect
	github.com/ghodss/yaml v1.0.0 // indirect
	github.com/go-kit/log v0.2.1 // indirect
	github.com/go-logfmt/logfmt v0.5.1 // indirect
	github.com/go-logr/logr v1.2.3 // indirect
	github.com/go-logr/stdr v1.2.2 // indirect
	github.com/go-openapi/jsonpointer v0.19.5 // indirect
	github.com/go-openapi/jsonreference v0.20.0 // indirect
	github.com/go-openapi/swag v0.19.14 // indirect
	github.com/go-redis/redis/v9 v9.0.0-rc.2 // indirect
	github.com/gogo/protobuf v1.3.2 // indirect
	github.com/golang/groupcache v0.0.0-20210331224755-41bb18bfe9da // indirect
	github.com/golang/mock v1.6.0 // indirect
	github.com/golang/protobuf v1.5.2 // indirect
	github.com/google/cel-go v0.12.5 // indirect
	github.com/google/gnostic v0.5.7-v3refs // indirect
	github.com/google/go-cmp v0.5.9 // indirect
	github.com/google/gofuzz v1.2.0 // indirect
	github.com/google/uuid v1.3.0 // indirect
	github.com/grandcat/zeroconf v1.0.0 // indirect
	github.com/grpc-ecosystem/go-grpc-middleware v1.3.0 // indirect
	github.com/grpc-ecosystem/grpc-gateway/v2 v2.7.0 // indirect
	github.com/hashicorp/consul/api v1.13.0 // indirect
	github.com/hashicorp/errwrap v1.1.0 // indirect
	github.com/hashicorp/go-cleanhttp v0.5.2 // indirect
	github.com/hashicorp/go-hclog v1.3.1 // indirect
	github.com/hashicorp/go-immutable-radix v1.3.1 // indirect
	github.com/hashicorp/go-multierror v1.1.1 // indirect
	github.com/hashicorp/go-rootcerts v1.0.2 // indirect
	github.com/hashicorp/golang-lru v0.5.4 // indirect
	github.com/hashicorp/serf v0.10.1 // indirect
	github.com/imdario/mergo v0.3.12 // indirect
	github.com/jhump/protoreflect v1.13.0 // indirect
	github.com/josharian/intern v1.0.0 // indirect
	github.com/json-iterator/go v1.1.12 // indirect
	github.com/klauspost/compress v1.15.12 // indirect
	github.com/mailru/easyjson v0.7.7 // indirect
	github.com/mattn/go-colorable v0.1.13 // indirect
	github.com/mattn/go-isatty v0.0.16 // indirect
	github.com/matttproud/golang_protobuf_extensions v1.0.2 // indirect
	github.com/miekg/dns v1.1.50 // indirect
	github.com/minio/blake2b-simd v0.0.0-20160723061019-3f5f724cb5b1 // indirect
	github.com/mitchellh/go-homedir v1.1.0 // indirect
	github.com/mitchellh/mapstructure v1.5.1-0.20220423185008-bf980b35cac4 // indirect
	github.com/modern-go/concurrent v0.0.0-20180306012644-bacd9c7ef1dd // indirect
	github.com/modern-go/reflect2 v1.0.2 // indirect
	github.com/munnerz/goautoneg v0.0.0-20191010083416-a7dc8b61c822 // indirect
	github.com/openzipkin/zipkin-go v0.4.1 // indirect
	github.com/phayes/freeport v0.0.0-20220201140144-74d24b5ae9f5 // indirect
	github.com/pkg/errors v0.9.1 // indirect
	github.com/pmezard/go-difflib v1.0.0 // indirect
	github.com/prometheus/client_golang v1.14.0 // indirect
	github.com/prometheus/client_model v0.3.0 // indirect
	github.com/prometheus/common v0.37.0 // indirect
	github.com/prometheus/procfs v0.8.0 // indirect
	github.com/prometheus/statsd_exporter v0.22.7 // indirect
	github.com/savsgio/gotils v0.0.0-20220530130905-52f3993e8d6d // indirect
	github.com/sirupsen/logrus v1.9.0 // indirect
	github.com/sony/gobreaker v0.5.0 // indirect
	github.com/spf13/pflag v1.0.5 // indirect
	github.com/stoewer/go-strcase v1.2.0 // indirect
	github.com/stretchr/objx v0.5.0 // indirect
	github.com/tidwall/transform v0.0.0-20201103190739-32f242e2dbde // indirect
	github.com/tylertreat/comcast v1.0.1 // indirect
	github.com/valyala/bytebufferpool v1.0.0 // indirect
	github.com/valyala/fasthttp v1.43.0 // indirect
	go.opencensus.io v0.24.0 // indirect
	go.opentelemetry.io/otel v1.11.1 // indirect
	go.opentelemetry.io/otel/exporters/otlp/internal/retry v1.11.1 // indirect
	go.opentelemetry.io/otel/exporters/otlp/otlptrace v1.11.1 // indirect
	go.opentelemetry.io/otel/exporters/otlp/otlptrace/otlptracegrpc v1.11.1 // indirect
	go.opentelemetry.io/otel/exporters/otlp/otlptrace/otlptracehttp v1.11.1 // indirect
	go.opentelemetry.io/otel/exporters/zipkin v1.11.1 // indirect
	go.opentelemetry.io/otel/sdk v1.11.1 // indirect
	go.opentelemetry.io/otel/trace v1.11.1 // indirect
	go.opentelemetry.io/proto/otlp v0.19.0 // indirect
	go.uber.org/atomic v1.10.0 // indirect
	golang.org/x/exp v0.0.0-20221028150844-83b7d23a625f // indirect
	golang.org/x/mod v0.6.0 // indirect
<<<<<<< HEAD
	golang.org/x/net v0.2.0 // indirect
	golang.org/x/oauth2 v0.1.0 // indirect
	golang.org/x/sync v0.1.0 // indirect
	golang.org/x/sys v0.2.0 // indirect
	golang.org/x/term v0.2.0 // indirect
	golang.org/x/text v0.4.0 // indirect
	golang.org/x/time v0.0.0-20220922220347-f3bd1da661af // indirect
=======
	golang.org/x/net v0.4.0 // indirect
	golang.org/x/oauth2 v0.3.0 // indirect
	golang.org/x/sync v0.1.0 // indirect
	golang.org/x/sys v0.3.0 // indirect
	golang.org/x/term v0.3.0 // indirect
	golang.org/x/text v0.5.0 // indirect
	golang.org/x/time v0.1.0 // indirect
>>>>>>> ea9b623c
	golang.org/x/tools v0.2.0 // indirect
	gomodules.xyz/jsonpatch/v2 v2.2.0 // indirect
	google.golang.org/appengine v1.6.7 // indirect
	google.golang.org/genproto v0.0.0-20221206210731-b1a01be3a5f6 // indirect
	google.golang.org/grpc v1.51.0 // indirect
	google.golang.org/protobuf v1.28.1 // indirect
	gopkg.in/inf.v0 v0.9.1 // indirect
	gopkg.in/yaml.v2 v2.4.0 // indirect
	gopkg.in/yaml.v3 v3.0.1 // indirect
	k8s.io/api v0.26.0 // indirect
	k8s.io/apiextensions-apiserver v0.26.0 // indirect
	k8s.io/apimachinery v0.26.0 // indirect
	k8s.io/client-go v0.26.0 // indirect
	k8s.io/component-base v0.26.0 // indirect
	k8s.io/klog/v2 v2.80.1 // indirect
	k8s.io/kube-openapi v0.0.0-20221012153701-172d655c2280 // indirect
	k8s.io/utils v0.0.0-20221128185143-99ec85e7a448 // indirect
	sigs.k8s.io/controller-runtime v0.13.0 // indirect
	sigs.k8s.io/json v0.0.0-20220713155537-f223a00ba0e2 // indirect
	sigs.k8s.io/structured-merge-diff/v4 v4.2.3 // indirect
	sigs.k8s.io/yaml v1.3.0 // indirect
)

replace k8s.io/client-go => k8s.io/client-go v0.25.3

replace github.com/dapr/components-contrib/tests/certification => ../../

replace github.com/dapr/dapr => github.com/dapr/dapr v1.9.4-0.20221213222644-64d468a693f1

replace github.com/dapr/components-contrib => ../../../../<|MERGE_RESOLUTION|>--- conflicted
+++ resolved
@@ -40,7 +40,6 @@
 	github.com/go-openapi/jsonpointer v0.19.5 // indirect
 	github.com/go-openapi/jsonreference v0.20.0 // indirect
 	github.com/go-openapi/swag v0.19.14 // indirect
-	github.com/go-redis/redis/v9 v9.0.0-rc.2 // indirect
 	github.com/gogo/protobuf v1.3.2 // indirect
 	github.com/golang/groupcache v0.0.0-20210331224755-41bb18bfe9da // indirect
 	github.com/golang/mock v1.6.0 // indirect
@@ -110,15 +109,6 @@
 	go.uber.org/atomic v1.10.0 // indirect
 	golang.org/x/exp v0.0.0-20221028150844-83b7d23a625f // indirect
 	golang.org/x/mod v0.6.0 // indirect
-<<<<<<< HEAD
-	golang.org/x/net v0.2.0 // indirect
-	golang.org/x/oauth2 v0.1.0 // indirect
-	golang.org/x/sync v0.1.0 // indirect
-	golang.org/x/sys v0.2.0 // indirect
-	golang.org/x/term v0.2.0 // indirect
-	golang.org/x/text v0.4.0 // indirect
-	golang.org/x/time v0.0.0-20220922220347-f3bd1da661af // indirect
-=======
 	golang.org/x/net v0.4.0 // indirect
 	golang.org/x/oauth2 v0.3.0 // indirect
 	golang.org/x/sync v0.1.0 // indirect
@@ -126,7 +116,6 @@
 	golang.org/x/term v0.3.0 // indirect
 	golang.org/x/text v0.5.0 // indirect
 	golang.org/x/time v0.1.0 // indirect
->>>>>>> ea9b623c
 	golang.org/x/tools v0.2.0 // indirect
 	gomodules.xyz/jsonpatch/v2 v2.2.0 // indirect
 	google.golang.org/appengine v1.6.7 // indirect
