--- conflicted
+++ resolved
@@ -122,10 +122,7 @@
 	go.opentelemetry.io/proto/otlp v0.19.0 // indirect
 	go.uber.org/atomic v1.10.0 // indirect
 	golang.org/x/crypto v0.1.0 // indirect
-<<<<<<< HEAD
-=======
 	golang.org/x/exp v0.0.0-20221028150844-83b7d23a625f // indirect
->>>>>>> 7d466c71
 	golang.org/x/mod v0.6.0 // indirect
 	golang.org/x/net v0.1.0 // indirect
 	golang.org/x/oauth2 v0.1.0 // indirect
