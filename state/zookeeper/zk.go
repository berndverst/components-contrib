/*
Copyright 2021 The Dapr Authors
Licensed under the Apache License, Version 2.0 (the "License");
you may not use this file except in compliance with the License.
You may obtain a copy of the License at
    http://www.apache.org/licenses/LICENSE-2.0
Unless required by applicable law or agreed to in writing, software
distributed under the License is distributed on an "AS IS" BASIS,
WITHOUT WARRANTIES OR CONDITIONS OF ANY KIND, either express or implied.
See the License for the specific language governing permissions and
limitations under the License.
*/

package zookeeper

import (
	"context"
	"errors"
	"path"
	reflect "reflect"
	"strconv"
	"strings"
	"time"

	"github.com/hashicorp/go-multierror"
	jsoniter "github.com/json-iterator/go"
	"github.com/samuel/go-zookeeper/zk"

	"github.com/dapr/components-contrib/metadata"
	"github.com/dapr/components-contrib/state"
	"github.com/dapr/kit/logger"
	"github.com/dapr/kit/ptr"
)

const (
	anyVersion               = -1
	defaultMaxBufferSize     = 1024 * 1024
	defaultMaxConnBufferSize = 1024 * 1024
)

var (
	errMissingServers        = errors.New("servers are required")
	errInvalidSessionTimeout = errors.New("sessionTimeout is invalid")
)

type properties struct {
	Servers           string `json:"servers"`
	SessionTimeout    string `json:"sessionTimeout"`
	MaxBufferSize     int    `json:"maxBufferSize"`
	MaxConnBufferSize int    `json:"maxConnBufferSize"`
	KeyPrefixPath     string `json:"keyPrefixPath"`
}

type config struct {
	servers           []string
	sessionTimeout    time.Duration
	maxBufferSize     int
	maxConnBufferSize int
	keyPrefixPath     string
}

func newConfig(meta map[string]string) (c *config, err error) {
	var props properties
	errDecode := metadata.DecodeMetadata(meta, &props)
	if errDecode != nil {
		return nil, errDecode
	}

	return props.parse()
}

func (props *properties) parse() (*config, error) {
	if len(props.Servers) == 0 {
		return nil, errMissingServers
	}

	sessionTimeout, err := time.ParseDuration(props.SessionTimeout)
	if err != nil {
		return nil, errInvalidSessionTimeout
	}

	maxBufferSize := defaultMaxBufferSize
	if props.MaxBufferSize > 0 {
		maxBufferSize = props.MaxBufferSize
	}

	maxConnBufferSize := defaultMaxConnBufferSize
	if props.MaxConnBufferSize > 0 {
		maxConnBufferSize = props.MaxConnBufferSize
	}

	return &config{
		servers:           strings.Split(props.Servers, ","),
		sessionTimeout:    sessionTimeout,
		maxBufferSize:     maxBufferSize,
		maxConnBufferSize: maxConnBufferSize,
		keyPrefixPath:     props.KeyPrefixPath,
	}, nil
}

type Conn interface {
	Create(path string, data []byte, flags int32, acl []zk.ACL) (string, error)

	Get(path string) ([]byte, *zk.Stat, error)

	Set(path string, data []byte, version int32) (*zk.Stat, error)

	Delete(path string, version int32) error

	Multi(ops ...interface{}) ([]zk.MultiResponse, error)
}

//--- StateStore ---

// StateStore is a state store.
type StateStore struct {
	*config
	conn Conn

	features []state.Feature
	logger   logger.Logger
}

var (
	_ Conn        = (*zk.Conn)(nil)
	_ state.Store = (*StateStore)(nil)
)

// NewZookeeperStateStore returns a new Zookeeper state store.
func NewZookeeperStateStore(logger logger.Logger) state.Store {
	return &StateStore{
		features: []state.Feature{state.FeatureETag},
		logger:   logger,
	}
}

func (s *StateStore) Init(metadata state.Metadata) (err error) {
	var c *config

	if c, err = newConfig(metadata.Properties); err != nil {
		return
	}

	conn, _, err := zk.Connect(c.servers, c.sessionTimeout,
		zk.WithMaxBufferSize(c.maxBufferSize), zk.WithMaxConnBufferSize(c.maxConnBufferSize))
	if err != nil {
		return
	}

	s.config = c
	s.conn = conn

	return
}

// Features returns the features available in this state store.
func (s *StateStore) Features() []state.Feature {
	return s.features
}

// Get retrieves state from Zookeeper with a key.
func (s *StateStore) Get(ctx context.Context, req *state.GetRequest) (*state.GetResponse, error) {
	value, stat, err := s.conn.Get(s.prefixedKey(req.Key))
	if err != nil {
		if errors.Is(err, zk.ErrNoNode) {
			return &state.GetResponse{}, nil
		}

		return nil, err
	}

	return &state.GetResponse{
		Data: value,
		ETag: ptr.Of(strconv.Itoa(int(stat.Version))),
	}, nil
}

// BulkGet performs a bulks get operations.
func (s *StateStore) BulkGet(ctx context.Context, req []state.GetRequest) (bool, []state.BulkGetResponse, error) {
	// TODO: replace with Multi for performance
	return false, nil, nil
}

// Delete performs a delete operation.
func (s *StateStore) Delete(ctx context.Context, req *state.DeleteRequest) error {
	r, err := s.newDeleteRequest(req)
	if err != nil {
		return err
	}

<<<<<<< HEAD
	return state.DeleteWithOptions(ctx, func(ctx context.Context, req *state.DeleteRequest) error {
		err := s.conn.Delete(r.Path, r.Version)
		if errors.Is(err, zk.ErrNoNode) {
			return nil
		}

		if err != nil {
			if req.ETag != nil {
				return state.NewETagError(state.ETagMismatch, err)
			}
=======
	err = s.conn.Delete(r.Path, r.Version)
	if errors.Is(err, zk.ErrNoNode) {
		return nil
	}
>>>>>>> a4b27ae4

	if err != nil {
		if req.ETag != nil {
			return state.NewETagError(state.ETagMismatch, err)
		}

		return err
	}

	return nil
}

// BulkDelete performs a bulk delete operation.
func (s *StateStore) BulkDelete(ctx context.Context, reqs []state.DeleteRequest) error {
	ops := make([]interface{}, 0, len(reqs))

	for i := range reqs {
		req, err := s.newDeleteRequest(&reqs[i])
		if err != nil {
			return err
		}

		ops = append(ops, req)
	}

	res, err := s.conn.Multi(ops...)
	if err != nil {
		return err
	}

	for _, res := range res {
		if res.Error != nil && !errors.Is(res.Error, zk.ErrNoNode) {
			err = multierror.Append(err, res.Error)
		}
	}

	return err
}

// Set saves state into Zookeeper.
func (s *StateStore) Set(ctx context.Context, req *state.SetRequest) error {
	r, err := s.newSetDataRequest(req)
	if err != nil {
		return err
	}

<<<<<<< HEAD
	return state.SetWithOptions(ctx, func(ctx context.Context, req *state.SetRequest) error {
		_, err = s.conn.Set(r.Path, r.Data, r.Version)
=======
	_, err = s.conn.Set(r.Path, r.Data, r.Version)
	if errors.Is(err, zk.ErrNoNode) {
		_, err = s.conn.Create(r.Path, r.Data, 0, nil)
	}
>>>>>>> a4b27ae4

	if err != nil {
		if req.ETag != nil {
			return state.NewETagError(state.ETagMismatch, err)
		}

		return err
	}

	return nil
}

// BulkSet performs a bulks save operation.
func (s *StateStore) BulkSet(ctx context.Context, reqs []state.SetRequest) error {
	ops := make([]interface{}, 0, len(reqs))

	for i := range reqs {
		req, err := s.newSetDataRequest(&reqs[i])
		if err != nil {
			return err
		}
		ops = append(ops, req)
	}

	for {
		res, err := s.conn.Multi(ops...)
		if err != nil {
			return err
		}

		var retry []interface{}

		for i, res := range res {
			if res.Error != nil {
				if errors.Is(res.Error, zk.ErrNoNode) {
					if req, ok := ops[i].(*zk.SetDataRequest); ok {
						retry = append(retry, s.newCreateRequest(req))

						continue
					}
				}

				err = multierror.Append(err, res.Error)
			}
		}

		if err != nil || retry == nil {
			return err
		}

		ops = retry
	}
}

func (s *StateStore) newCreateRequest(req *zk.SetDataRequest) *zk.CreateRequest {
	return &zk.CreateRequest{Path: req.Path, Data: req.Data}
}

func (s *StateStore) newDeleteRequest(req *state.DeleteRequest) (*zk.DeleteRequest, error) {
	err := state.CheckRequestOptions(req)
	if err != nil {
		return nil, err
	}

	var version int32

	if req.Options.Concurrency == state.LastWrite {
		version = anyVersion
	} else {
		var etag string

		if req.ETag != nil {
			etag = *req.ETag
		}
		version = s.parseETag(etag)
	}

	return &zk.DeleteRequest{
		Path:    s.prefixedKey(req.Key),
		Version: version,
	}, nil
}

func (s *StateStore) newSetDataRequest(req *state.SetRequest) (*zk.SetDataRequest, error) {
	err := state.CheckRequestOptions(req.Options)
	if err != nil {
		return nil, err
	}

	data, err := s.marshalData(req.Value)
	if err != nil {
		return nil, err
	}

	var version int32

	if req.Options.Concurrency == state.LastWrite {
		version = anyVersion
	} else {
		var etag string

		if req.ETag != nil {
			etag = *req.ETag
		}
		version = s.parseETag(etag)
	}

	return &zk.SetDataRequest{
		Path:    s.prefixedKey(req.Key),
		Data:    data,
		Version: version,
	}, nil
}

func (s *StateStore) prefixedKey(key string) string {
	if s.config == nil {
		return key
	}

	return path.Join(s.keyPrefixPath, key)
}

func (s *StateStore) parseETag(etag string) int32 {
	if etag != "" {
		// Since the version is taken to be int32
		version, err := strconv.ParseInt(etag, 10, 32)
		if err == nil {
			return int32(version)
		}
	}

	return anyVersion
}

func (s *StateStore) marshalData(v interface{}) ([]byte, error) {
	if buf, ok := v.([]byte); ok {
		return buf, nil
	}

	return jsoniter.ConfigFastest.Marshal(v)
}

func (s *StateStore) GetComponentMetadata() map[string]string {
	metadataStruct := properties{}
	metadataInfo := map[string]string{}
	metadata.GetMetadataInfoFromStructType(reflect.TypeOf(metadataStruct), &metadataInfo)
	return metadataInfo
}<|MERGE_RESOLUTION|>--- conflicted
+++ resolved
@@ -188,23 +188,10 @@
 		return err
 	}
 
-<<<<<<< HEAD
-	return state.DeleteWithOptions(ctx, func(ctx context.Context, req *state.DeleteRequest) error {
-		err := s.conn.Delete(r.Path, r.Version)
-		if errors.Is(err, zk.ErrNoNode) {
-			return nil
-		}
-
-		if err != nil {
-			if req.ETag != nil {
-				return state.NewETagError(state.ETagMismatch, err)
-			}
-=======
 	err = s.conn.Delete(r.Path, r.Version)
 	if errors.Is(err, zk.ErrNoNode) {
 		return nil
 	}
->>>>>>> a4b27ae4
 
 	if err != nil {
 		if req.ETag != nil {
@@ -251,15 +238,10 @@
 		return err
 	}
 
-<<<<<<< HEAD
-	return state.SetWithOptions(ctx, func(ctx context.Context, req *state.SetRequest) error {
-		_, err = s.conn.Set(r.Path, r.Data, r.Version)
-=======
 	_, err = s.conn.Set(r.Path, r.Data, r.Version)
 	if errors.Is(err, zk.ErrNoNode) {
 		_, err = s.conn.Create(r.Path, r.Data, 0, nil)
 	}
->>>>>>> a4b27ae4
 
 	if err != nil {
 		if req.ETag != nil {
