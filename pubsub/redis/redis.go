// ------------------------------------------------------------
// Copyright (c) Microsoft Corporation and Dapr Contributors.
// Licensed under the MIT License.
// ------------------------------------------------------------

package redis

import (
	"context"
	"crypto/tls"
	"errors"
	"fmt"
	"strconv"
	"strings"
	"time"

	"github.com/go-redis/redis/v8"

	"github.com/dapr/components-contrib/pubsub"
	"github.com/dapr/kit/logger"
)

const (
	host                  = "redisHost"
	password              = "redisPassword"
	db                    = "redisDB"
	redisType             = "redisType"
	redisMaxRetries       = "redisMaxRetries"
	redisMinRetryInterval = "redisMinRetryInterval"
	redisMaxRetryInterval = "redisMaxRetryInterval"
	dialTimeout           = "dialTimeout"
	readTimeout           = "readTimeout"
	writeTimeout          = "writeTimeout"
	poolSize              = "poolSize"
	minIdleConns          = "minIdleConns"
	poolTimeout           = "poolTimeout"
	idleTimeout           = "idleTimeout"
	idleCheckFrequency    = "idleCheckFrequency"
	maxConnAge            = "maxConnAge"
	consumerID            = "consumerID"
	enableTLS             = "enableTLS"
	processingTimeout     = "processingTimeout"
	redeliverInterval     = "redeliverInterval"
	queueDepth            = "queueDepth"
	concurrency           = "concurrency"
	maxLenApprox          = "maxLenApprox"
)

const (
	ClusterType = "cluster"
	NodeType    = "node"
)

// redisStreams handles consuming from a Redis stream using
// `XREADGROUP` for reading new messages and `XPENDING` and
// `XCLAIM` for redelivering messages that previously failed.
//
// See https://redis.io/topics/streams-intro for more information
// on the mechanics of Redis Streams.
type redisStreams struct {
	metadata metadata
	client   redis.UniversalClient

	logger logger.Logger

	queue chan redisMessageWrapper

	ctx    context.Context
	cancel context.CancelFunc
}

// redisMessageWrapper encapsulates the message identifier,
// pubsub message, and handler to send to the queue channel for processing.
type redisMessageWrapper struct {
	messageID string
	message   pubsub.NewMessage
	handler   pubsub.Handler
}

// NewRedisStreams returns a new redis streams pub-sub implementation
func NewRedisStreams(logger logger.Logger) pubsub.PubSub {
	return &redisStreams{logger: logger}
}

func parseRedisMetadata(meta pubsub.Metadata) (metadata, error) {
	// Default values
	m := metadata{
		processingTimeout: 60 * time.Second,
		redeliverInterval: 15 * time.Second,
		queueDepth:        100,
		concurrency:       10,
	}
	if val, ok := meta.Properties[host]; ok && val != "" {
		m.host = val
	} else {
		return m, errors.New("redis streams error: missing host address")
	}

	if val, ok := meta.Properties[password]; ok && val != "" {
		m.password = val
	}

	if val, ok := meta.Properties[redisType]; ok && val != "" {
		if val != NodeType && val != ClusterType {
			return m, fmt.Errorf("redis type error: unknown redis type: %s", val)
		}
		m.redisType = val
	}

	if val, ok := meta.Properties[db]; ok && val != "" {
		db, err := strconv.Atoi(val)
		if err != nil {
			return m, fmt.Errorf("redis streams error: can't parse db field: %s", err)
		}
		m.db = db
	}

	if val, ok := meta.Properties[enableTLS]; ok && val != "" {
		tls, err := strconv.ParseBool(val)
		if err != nil {
			return m, fmt.Errorf("redis streams error: can't parse enableTLS field: %s", err)
		}
		m.enableTLS = tls
	}

	if val, ok := meta.Properties[consumerID]; ok && val != "" {
		m.consumerID = val
	} else {
		return m, errors.New("redis streams error: missing consumerID")
	}

	if val, ok := meta.Properties[processingTimeout]; ok && val != "" {
		if processingTimeoutMs, err := strconv.ParseUint(val, 10, 64); err == nil {
			m.processingTimeout = time.Duration(processingTimeoutMs) * time.Millisecond
		} else if d, err := time.ParseDuration(val); err == nil {
			m.processingTimeout = d
		} else {
			return m, fmt.Errorf("redis streams error: can't parse processingTimeout field: %s", err)
		}
	}

	if val, ok := meta.Properties[redeliverInterval]; ok && val != "" {
		if redeliverIntervalMs, err := strconv.ParseUint(val, 10, 64); err == nil {
			m.redeliverInterval = time.Duration(redeliverIntervalMs) * time.Millisecond
		} else if d, err := time.ParseDuration(val); err == nil {
			m.redeliverInterval = d
		} else {
			return m, fmt.Errorf("redis streams error: can't parse redeliverInterval field: %s", err)
		}
	}

	if val, ok := meta.Properties[queueDepth]; ok && val != "" {
		queueDepth, err := strconv.ParseUint(val, 10, 64)
		if err != nil {
			return m, fmt.Errorf("redis streams error: can't parse queueDepth field: %s", err)
		}
		m.queueDepth = uint(queueDepth)
	}

	if val, ok := meta.Properties[concurrency]; ok && val != "" {
		concurrency, err := strconv.ParseUint(val, 10, 64)
		if err != nil {
			return m, fmt.Errorf("redis streams error: can't parse concurrency field: %s", err)
		}
		m.concurrency = uint(concurrency)
	}

	if val, ok := meta.Properties[redisMaxRetries]; ok && val != "" {
		redisMaxRetries, err := strconv.Atoi(val)
		if err != nil {
			return m, fmt.Errorf("redis streams error: can't parse redisMaxRetries field: %s", err)
		}
		m.redisMaxRetries = redisMaxRetries
	}

	if val, ok := meta.Properties[redisMinRetryInterval]; ok && val != "" {
		if val == "-1" {
			m.redisMinRetryInterval = -1
		} else if redisMinRetryIntervalMs, err := strconv.ParseUint(val, 10, 64); err == nil {
			m.redisMinRetryInterval = time.Duration(redisMinRetryIntervalMs) * time.Millisecond
		} else if d, err := time.ParseDuration(val); err == nil {
			m.redisMinRetryInterval = d
		} else {
			return m, fmt.Errorf("redis streams error: invalid redisMinRetryInterval %s, %s", val, err)
		}
	}

	if val, ok := meta.Properties[redisMaxRetryInterval]; ok && val != "" {
		if val == "-1" {
			m.redisMaxRetryInterval = -1
		} else if redisMaxRetryIntervalMs, err := strconv.ParseUint(val, 10, 64); err == nil {
			m.redisMaxRetryInterval = time.Duration(redisMaxRetryIntervalMs) * time.Millisecond
		} else if d, err := time.ParseDuration(val); err == nil {
			m.redisMaxRetryInterval = d
		} else {
			return m, fmt.Errorf("redis streams error: invalid redisMaxRetryInterval %s, %s", val, err)
		}
	}

	if val, ok := meta.Properties[dialTimeout]; ok && val != "" {
		if dialTimeoutMs, err := strconv.ParseUint(val, 10, 64); err == nil {
			m.dialTimeout = time.Duration(dialTimeoutMs) * time.Millisecond
		} else if d, err := time.ParseDuration(val); err == nil {
			m.dialTimeout = d
		} else {
			return m, fmt.Errorf("redis streams error: invalid dialTimeout %s, %s", val, err)
		}
	}

	if val, ok := meta.Properties[readTimeout]; ok && val != "" {
		if val == "-1" {
			m.readTimeout = -1
		} else if readTimeoutMs, err := strconv.ParseUint(val, 10, 64); err == nil {
			m.readTimeout = time.Duration(readTimeoutMs) * time.Millisecond
		} else if d, err := time.ParseDuration(val); err == nil {
			m.readTimeout = d
		} else {
			return m, fmt.Errorf("redis streams error: invalid readTimeout %s, %s", val, err)
		}
	}

	if val, ok := meta.Properties[writeTimeout]; ok && val != "" {
		if writeTimeoutMs, err := strconv.ParseUint(val, 10, 64); err == nil {
			m.writeTimeout = time.Duration(writeTimeoutMs) * time.Millisecond
		} else if d, err := time.ParseDuration(val); err == nil {
			m.writeTimeout = d
		} else {
			return m, fmt.Errorf("redis streams error: invalid writeTimeout %s, %s", val, err)
		}
	}

	if val, ok := meta.Properties[poolSize]; ok && val != "" {
		var err error
		m.poolSize, err = strconv.Atoi(val)
		if err != nil {
			return m, fmt.Errorf("redis streams error: invalid poolSize %s, %s", val, err)
		}
	}

	if val, ok := meta.Properties[maxConnAge]; ok && val != "" {
		if maxConnAgeMs, err := strconv.ParseUint(val, 10, 64); err == nil {
			m.maxConnAge = time.Duration(maxConnAgeMs) * time.Millisecond
		} else if d, err := time.ParseDuration(val); err == nil {
			m.maxConnAge = d
		} else {
			return m, fmt.Errorf("redis streams error: invalid maxConnAge %s, %s", val, err)
		}
	}

	if val, ok := meta.Properties[minIdleConns]; ok && val != "" {
		minIdleConns, err := strconv.Atoi(val)
		if err != nil {
			return m, fmt.Errorf("redis streams error: can't parse minIdleConns field: %s", err)
		}
		m.minIdleConns = minIdleConns
	}

	if val, ok := meta.Properties[poolTimeout]; ok && val != "" {
		if poolTimeoutMs, err := strconv.ParseUint(val, 10, 64); err == nil {
			m.poolTimeout = time.Duration(poolTimeoutMs) * time.Millisecond
		} else if d, err := time.ParseDuration(val); err == nil {
			m.poolTimeout = d
		} else {
			return m, fmt.Errorf("redis streams error: invalid poolTimeout %s, %s", val, err)
		}
	}

	if val, ok := meta.Properties[idleTimeout]; ok && val != "" {
		if val == "-1" {
			m.idleTimeout = -1
		} else if idleTimeoutMs, err := strconv.ParseUint(val, 10, 64); err == nil {
			m.idleTimeout = time.Duration(idleTimeoutMs) * time.Millisecond
		} else if d, err := time.ParseDuration(val); err == nil {
			m.idleTimeout = d
		} else {
			return m, fmt.Errorf("redis streams error: invalid idleTimeout %s, %s", val, err)
		}
	}

	if val, ok := meta.Properties[idleCheckFrequency]; ok && val != "" {
		if val == "-1" {
			m.idleCheckFrequency = -1
		} else if idleCheckFrequencyMs, err := strconv.ParseUint(val, 10, 64); err == nil {
			m.idleCheckFrequency = time.Duration(idleCheckFrequencyMs) * time.Millisecond
		} else if d, err := time.ParseDuration(val); err == nil {
			m.idleCheckFrequency = d
		} else {
			return m, fmt.Errorf("redis streams error: invalid idleCheckFrequency %s, %s", val, err)
		}
	}

	if val, ok := meta.Properties[maxLenApprox]; ok && val != "" {
		maxLenApprox, err := strconv.ParseInt(val, 10, 64)
		if err != nil {
			return m, fmt.Errorf("redis streams error: invalid maxLenApprox %s, %s", val, err)
		}
		m.maxLenApprox = maxLenApprox
	}

	return m, nil
}

func (r *redisStreams) Init(metadata pubsub.Metadata) error {
	m, err := parseRedisMetadata(metadata)
	if err != nil {
		return err
	}
	r.metadata = m

	if m.redisType == ClusterType {
		options := &redis.ClusterOptions{
			Addrs:              strings.Split(m.host, ","),
			Password:           m.password,
			MaxRetries:         m.redisMaxRetries,
			MaxRetryBackoff:    m.redisMaxRetryInterval,
			MinRetryBackoff:    m.redisMinRetryInterval,
			DialTimeout:        m.dialTimeout,
			ReadTimeout:        m.readTimeout,
			WriteTimeout:       m.writeTimeout,
			PoolSize:           m.poolSize,
			MaxConnAge:         m.maxConnAge,
			MinIdleConns:       m.minIdleConns,
			PoolTimeout:        m.poolTimeout,
			IdleCheckFrequency: m.idleCheckFrequency,
			IdleTimeout:        m.idleTimeout,
		}
		/* #nosec */
		if r.metadata.enableTLS {
			options.TLSConfig = &tls.Config{
				InsecureSkipVerify: r.metadata.enableTLS,
			}
		}

		r.client = redis.NewClusterClient(options)
	} else {
		options := &redis.Options{
			Addr:               m.host,
			Password:           m.password,
			DB:                 m.db,
			MaxRetries:         m.redisMaxRetries,
			MaxRetryBackoff:    m.redisMaxRetryInterval,
			MinRetryBackoff:    m.redisMinRetryInterval,
			DialTimeout:        m.dialTimeout,
			ReadTimeout:        m.readTimeout,
			WriteTimeout:       m.writeTimeout,
			PoolSize:           m.poolSize,
			MaxConnAge:         m.maxConnAge,
			MinIdleConns:       m.minIdleConns,
			PoolTimeout:        m.poolTimeout,
			IdleCheckFrequency: m.idleCheckFrequency,
			IdleTimeout:        m.idleTimeout,
		}

		/* #nosec */
		if r.metadata.enableTLS {
			options.TLSConfig = &tls.Config{
				InsecureSkipVerify: r.metadata.enableTLS,
			}
		}

		r.client = redis.NewClient(options)
	}

	r.ctx, r.cancel = context.WithCancel(context.Background())

	if _, err = r.client.Ping(r.ctx).Result(); err != nil {
		return fmt.Errorf("redis streams: error connecting to redis at %s: %s", m.host, err)
	}

	r.queue = make(chan redisMessageWrapper, int(r.metadata.queueDepth))

	for i := uint(0); i < r.metadata.concurrency; i++ {
		go r.worker()
	}

	return nil
}

func (r *redisStreams) Publish(req *pubsub.PublishRequest) error {
<<<<<<< HEAD
	_, err := r.client.XAdd(r.ctx, &redis.XAddArgs{
		Stream: req.Topic,
		Values: map[string]interface{}{"data": req.Data},
=======
	_, err := r.client.XAdd(&redis.XAddArgs{
		Stream:       req.Topic,
		MaxLenApprox: r.metadata.maxLenApprox,
		Values:       map[string]interface{}{"data": req.Data},
>>>>>>> 61a47e8f
	}).Result()
	if err != nil {
		return fmt.Errorf("redis streams: error from publish: %s", err)
	}

	return nil
}

func (r *redisStreams) Subscribe(req pubsub.SubscribeRequest, handler pubsub.Handler) error {
	err := r.client.XGroupCreateMkStream(r.ctx, req.Topic, r.metadata.consumerID, "0").Err()
	// Ignore BUSYGROUP errors
	if err != nil && err.Error() != "BUSYGROUP Consumer Group name already exists" {
		r.logger.Errorf("redis streams: %s", err)

		return err
	}

	go r.pollNewMessagesLoop(req.Topic, handler)
	go r.reclaimPendingMessagesLoop(req.Topic, handler)

	return nil
}

// enqueueMessages is a shared function that funnels new messages (via polling)
// and redelivered messages (via reclaiming) to a channel where workers can
// pick them up for processing.
func (r *redisStreams) enqueueMessages(stream string, handler pubsub.Handler, msgs []redis.XMessage) {
	for _, msg := range msgs {
		rmsg := createRedisMessageWrapper(stream, handler, msg)

		select {
		// Might block if the queue is full so we need the r.ctx.Done below.
		case r.queue <- rmsg:

		// Handle cancelation
		case <-r.ctx.Done():
			return
		}
	}
}

// createRedisMessageWrapper encapsulates the Redis message, message identifier, and handler
// in `redisMessage` for processing.
func createRedisMessageWrapper(stream string, handler pubsub.Handler, msg redis.XMessage) redisMessageWrapper {
	var data []byte
	if dataValue, exists := msg.Values["data"]; exists && dataValue != nil {
		switch v := dataValue.(type) {
		case string:
			data = []byte(v)
		case []byte:
			data = v
		}
	}

	return redisMessageWrapper{
		message: pubsub.NewMessage{
			Topic: stream,
			Data:  data,
		},
		messageID: msg.ID,
		handler:   handler,
	}
}

// worker runs in separate goroutine(s) and pull messages from a channel for processing.
// The number of workers is controlled by the `concurrency` setting.
func (r *redisStreams) worker() {
	for {
		select {
		// Handle cancelation
		case <-r.ctx.Done():
			return

		case msg := <-r.queue:
			r.processMessage(msg)
		}
	}
}

// processMessage attempts to process a single Redis message by invoking
// its handler. If the message processed successfully, then it is Ack'ed.
// Otherwise, it remains in the pending list and will be redelivered
// by `reclaimPendingMessagesLoop`.
func (r *redisStreams) processMessage(msg redisMessageWrapper) error {
	r.logger.Debugf("Processing Redis message %s", msg.messageID)
	ctx := r.ctx
	var cancel context.CancelFunc
	if r.metadata.processingTimeout != 0 && r.metadata.redeliverInterval != 0 {
		ctx, cancel = context.WithTimeout(ctx, r.metadata.processingTimeout)
		defer cancel()
	}
	if err := msg.handler(ctx, &msg.message); err != nil {
		r.logger.Errorf("Error processing Redis message %s: %v", msg.messageID, err)

		return err
	}

	if err := r.client.XAck(r.ctx, msg.message.Topic, r.metadata.consumerID, msg.messageID).Err(); err != nil {
		r.logger.Errorf("Error acknowledging Redis message %s: %v", msg.messageID, err)

		return err
	}

	return nil
}

// pollMessagesLoop calls `XReadGroup` for new messages and funnels them to the message channel
// by calling `enqueueMessages`.
func (r *redisStreams) pollNewMessagesLoop(stream string, handler pubsub.Handler) {
	for {
		// Return on cancelation
		if r.ctx.Err() != nil {
			return
		}

		// Read messages
		streams, err := r.client.XReadGroup(r.ctx, &redis.XReadGroupArgs{
			Group:    r.metadata.consumerID,
			Consumer: r.metadata.consumerID,
			Streams:  []string{stream, ">"},
			Count:    int64(r.metadata.queueDepth),
			Block:    0,
		}).Result()
		if err != nil {
			r.logger.Errorf("redis streams: error reading from stream %s: %s", stream, err)

			continue
		}

		// Enqueue messages for the returned streams
		for _, s := range streams {
			r.enqueueMessages(s.Stream, handler, s.Messages)
		}
	}
}

// reclaimPendingMessagesLoop periodically reclaims pending messages
// based on the `redeliverInterval` setting.
func (r *redisStreams) reclaimPendingMessagesLoop(stream string, handler pubsub.Handler) {
	// Having a `processingTimeout` or `redeliverInterval` means that
	// redelivery is disabled so we just return out of the goroutine.
	if r.metadata.processingTimeout == 0 || r.metadata.redeliverInterval == 0 {
		return
	}

	// Do an initial reclaim call
	r.reclaimPendingMessages(stream, handler)

	reclaimTicker := time.NewTicker(r.metadata.redeliverInterval)

	for {
		select {
		case <-r.ctx.Done():
			return

		case <-reclaimTicker.C:
			r.reclaimPendingMessages(stream, handler)
		}
	}
}

// reclaimPendingMessages handles reclaiming messages that previously failed to process and
// funneling them to the message channel by calling `enqueueMessages`.
func (r *redisStreams) reclaimPendingMessages(stream string, handler pubsub.Handler) {
	for {
		// Retrieve pending messages for this stream and consumer
		pendingResult, err := r.client.XPendingExt(r.ctx, &redis.XPendingExtArgs{
			Stream: stream,
			Group:  r.metadata.consumerID,
			Start:  "-",
			End:    "+",
			Count:  int64(r.metadata.queueDepth),
		}).Result()
		if err != nil && !errors.Is(err, redis.Nil) {
			r.logger.Errorf("error retrieving pending Redis messages: %v", err)

			break
		}

		// Filter out messages that have not timed out yet
		msgIDs := make([]string, 0, len(pendingResult))
		for _, msg := range pendingResult {
			if msg.Idle >= r.metadata.processingTimeout {
				msgIDs = append(msgIDs, msg.ID)
			}
		}

		// Nothing to claim
		if len(msgIDs) == 0 {
			break
		}

		// Attempt to claim the messages for the filtered IDs
		claimResult, err := r.client.XClaim(r.ctx, &redis.XClaimArgs{
			Stream:   stream,
			Group:    r.metadata.consumerID,
			Consumer: r.metadata.consumerID,
			MinIdle:  r.metadata.processingTimeout,
			Messages: msgIDs,
		}).Result()
		if err != nil && !errors.Is(err, redis.Nil) {
			r.logger.Errorf("error claiming pending Redis messages: %v", err)

			break
		}

		// Enqueue claimed messages
		r.enqueueMessages(stream, handler, claimResult)

		// If the Redis nil error is returned, it means somes message in the pending
		// state no longer exist. We need to acknowledge these messages to
		// remove them from the pending list.
		if errors.Is(err, redis.Nil) {
			// Build a set of message IDs that were not returned
			// that potentially no longer exist.
			expectedMsgIDs := make(map[string]struct{}, len(msgIDs))
			for _, id := range msgIDs {
				expectedMsgIDs[id] = struct{}{}
			}
			for _, claimed := range claimResult {
				delete(expectedMsgIDs, claimed.ID)
			}

			r.removeMessagesThatNoLongerExistFromPending(stream, expectedMsgIDs, handler)
		}
	}
}

// removeMessagesThatNoLongerExistFromPending attempts to claim messages individually so that messages in the pending list
// that no longer exist can be removed from the pending list. This is done by calling `XACK`.
func (r *redisStreams) removeMessagesThatNoLongerExistFromPending(stream string, messageIDs map[string]struct{}, handler pubsub.Handler) {
	// Check each message ID individually.
	for pendingID := range messageIDs {
		claimResultSingleMsg, err := r.client.XClaim(r.ctx, &redis.XClaimArgs{
			Stream:   stream,
			Group:    r.metadata.consumerID,
			Consumer: r.metadata.consumerID,
			MinIdle:  r.metadata.processingTimeout,
			Messages: []string{pendingID},
		}).Result()
		if err != nil && !errors.Is(err, redis.Nil) {
			r.logger.Errorf("error claiming pending Redis message %s: %v", pendingID, err)

			continue
		}

		// Ack the message to remove it from the pending list.
		if errors.Is(err, redis.Nil) {
			if err = r.client.XAck(r.ctx, stream, r.metadata.consumerID, pendingID).Err(); err != nil {
				r.logger.Errorf("error acknowledging Redis message %s after failed claim for %s: %v", pendingID, stream, err)
			}
		} else {
			// This should not happen but if it does the message should be processed.
			r.enqueueMessages(stream, handler, claimResultSingleMsg)
		}
	}
}

func (r *redisStreams) Close() error {
	r.cancel()

	return r.client.Close()
}

func (r *redisStreams) Features() []pubsub.Feature {
	return nil
}<|MERGE_RESOLUTION|>--- conflicted
+++ resolved
@@ -377,16 +377,10 @@
 }
 
 func (r *redisStreams) Publish(req *pubsub.PublishRequest) error {
-<<<<<<< HEAD
 	_, err := r.client.XAdd(r.ctx, &redis.XAddArgs{
-		Stream: req.Topic,
-		Values: map[string]interface{}{"data": req.Data},
-=======
-	_, err := r.client.XAdd(&redis.XAddArgs{
 		Stream:       req.Topic,
 		MaxLenApprox: r.metadata.maxLenApprox,
 		Values:       map[string]interface{}{"data": req.Data},
->>>>>>> 61a47e8f
 	}).Result()
 	if err != nil {
 		return fmt.Errorf("redis streams: error from publish: %s", err)
